--- conflicted
+++ resolved
@@ -109,12 +109,7 @@
         machine.listen = mock.Mock()
 
         machine.ask()
-<<<<<<< HEAD
         self.assertEqual(my_bot.context.get('said'),machine.question)
-=======
-        self.assertEqual(my_bot.context.get('said'),
-                         u"What's up, Doc?\n1. option 1\n2. option 2")
->>>>>>> upstream/master
         machine.listen.assert_called_with()
 
     def test_listen(self):
