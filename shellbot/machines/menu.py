--- conflicted
+++ resolved
@@ -156,11 +156,7 @@
             {'source': 'waiting',
              'target': 'delayed',
              'condition': lambda **z : self.elapsed > self.WAIT_DURATION,
-<<<<<<< HEAD
              'action': lambda: self.say(self.on_retry),
-=======
-             'action': lambda: self.bot.say(self.on_retry),
->>>>>>> upstream/master
             },
 
             {'source': 'delayed',
@@ -206,16 +202,7 @@
         for key in self.options:
            lines.append(u"{}. {}".format(i, key))
            i += 1
-<<<<<<< HEAD
         self.say('\n'.join(lines))
-<<<<<<< HEAD
-=======
-        self.bot.say('\n'.join(lines))
->>>>>>> upstream/master
-
-=======
-        
->>>>>>> 221f8f9b
         self.listen()
         self.start_time = time.time()
 
@@ -285,32 +272,20 @@
         Receives data from the chat
         """
         if arguments in (None, ''):
-<<<<<<< HEAD
             self.say(self.on_retry)
-=======
-            self.bot.say(self.on_retry)
->>>>>>> upstream/master
             return
 
         arguments = self.filter(text=arguments)
 
         if arguments in (None, ''):
-<<<<<<< HEAD
             self.say(self.on_retry)
-=======
-            self.bot.say(self.on_retry)
->>>>>>> upstream/master
             return
 
         self.set('answer', arguments)
         if self.key:
             self.bot.update('input', self.key, self.options[int(arguments)-1])
 
-<<<<<<< HEAD
         self.say(self.on_answer.format(arguments))
-=======
-        self.bot.say(self.on_answer.format(arguments))
->>>>>>> upstream/master
         self.step(event='tick')
 
     def filter(self, text):
@@ -336,16 +311,5 @@
         """
         Cancels the question
         """
-<<<<<<< HEAD
         self.say(self.on_cancel)
-<<<<<<< HEAD
-        self.stop()
-=======
-        self.bot.say(self.on_cancel)
-        if self.is_mandatory == 0:
-            self.stop()
->>>>>>> upstream/master
-=======
-        
-        self.stop()
->>>>>>> 221f8f9b
+        self.stop()